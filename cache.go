--- conflicted
+++ resolved
@@ -400,9 +400,6 @@
 	}
 }
 
-<<<<<<< HEAD
-func (cache *Cache[T]) deleteExpired() {
-=======
 // Resize the cache to hold at most n entries. If n is smaller than the current
 // size, entries are evicted to fit the new size. It errors if n <= 0.
 func (cache *Cache) Resize(n int) error {
@@ -425,8 +422,7 @@
 	return nil
 }
 
-func (cache *Cache) deleteExpired() {
->>>>>>> f3993b5f
+func (cache *Cache[T]) deleteExpired() {
 	keys := cache.Keys()
 
 	for i := range keys {
